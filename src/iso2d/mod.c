#include <math.h>
#include "../sailfish.h"


// ============================ COMPAT ========================================
// ============================================================================
#ifdef __ROCM__
#include <hip/hip_runtime.h>
#endif

#if !defined(__NVCC__) && !defined(__ROCM__)
#define __device__
#define __host__
#define EXTERN_C
#else
#define EXTERN_C extern "C"
#endif


// ============================ PHYSICS =======================================
// ============================================================================
#define NCONS 3
#define PLM_THETA 1.5


// ============================ MATH ==========================================
// ============================================================================
#define real double
#define min2(a, b) ((a) < (b) ? (a) : (b))
#define max2(a, b) ((a) > (b) ? (a) : (b))
#define min3(a, b, c) min2(a, min2(b, c))
#define max3(a, b, c) max2(a, max2(b, c))
#define sign(x) copysign(1.0, x)
#define minabs(a, b, c) min3(fabs(a), fabs(b), fabs(c))

static __host__ __device__ real plm_gradient_scalar(real yl, real y0, real yr)
{
    real a = (y0 - yl) * PLM_THETA;
    real b = (yr - yl) * 0.5;
    real c = (yr - y0) * PLM_THETA;
    return 0.25 * fabs(sign(a) + sign(b)) * (sign(a) + sign(c)) * minabs(a, b, c);
}

static __host__ __device__ void plm_gradient(real *yl, real *y0, real *yr, real *g)
{
    for (int q = 0; q < NCONS; ++q)
    {
        g[q] = plm_gradient_scalar(yl[q], y0[q], yr[q]);
    }
}


// ============================ GRAVITY =======================================
// ============================================================================
static __host__ __device__ real gravitational_potential(
    struct PointMass *masses,
    int num_masses,
    real x1,
    real y1)
{
    real phi = 0.0;

    for (int p = 0; p < num_masses; ++p)
    {
        real x0 = masses[p].x;
        real y0 = masses[p].y;
        real mp = masses[p].mass;
        real rs = masses[p].radius;

        real dx = x1 - x0;
        real dy = y1 - y0;
        real r2 = dx * dx + dy * dy;
        real r2_soft = r2 + rs * rs;

        phi -= mp / sqrt(r2_soft);
    }
    return phi;
}

static __host__ __device__ void point_mass_source_term(
    struct PointMass *mass,
    real x1,
    real y1,
    real dt,
    real *prim,
    real *delta_cons)
{
    real x0 = mass->x;
    real y0 = mass->y;
    real mp = mass->mass;
    real rs = mass->radius;
    real sigma = prim[0];

    real dx = x1 - x0;
    real dy = y1 - y0;
    real r2 = dx * dx + dy * dy;
    real r2_soft = r2 + rs * rs;
    real dr = sqrt(r2);
    real mag = sigma * mp / r2_soft;
    real fx = -mag * dx / dr;
    real fy = -mag * dy / dr;
    real sink_rate = 0.0;

    if (dr < 4.0 * rs)
    {
        sink_rate = mass->rate * exp(-pow(dr / rs, 4.0));
    }
    real mdot = sigma * sink_rate * -1.0;

    switch (mass->model) {
        case AccelerationFree:
            delta_cons[0] = dt * mdot;
            delta_cons[1] = dt * mdot * prim[1] + dt * fx;
            delta_cons[2] = dt * mdot * prim[2] + dt * fy;
            break;
        case TorqueFree: {
            real vx        = prim[1];
            real vy        = prim[2];
            real vx0       = mass->vx;
            real vy0       = mass->vy;
            real rhatx     = dx / dr;
            real rhaty     = dy / dr;
            real dvdotrhat = (vx - vx0) * rhatx + (vy - vy0) * rhaty;
            real vxstar    = dvdotrhat * rhatx + vx0;
            real vystar    = dvdotrhat * rhaty + vy0;
            delta_cons[0] = dt * mdot;
            delta_cons[1] = dt * mdot * vxstar + dt * fx;
            delta_cons[2] = dt * mdot * vystar + dt * fy;
            break;
        }
        case ForceFree:
            delta_cons[0] = dt * mdot;
            delta_cons[1] = dt * fx;
            delta_cons[2] = dt * fy;
            break;
        default:
            delta_cons[0] = 0.0;
            delta_cons[1] = 0.0;
            delta_cons[2] = 0.0;
            break;
    }
}

static __host__ __device__ void point_masses_source_term(
    struct PointMass* masses,
    int num_masses,
    real x1,
    real y1,
    real dt,
    real *prim,
    real *cons)
{
    for (int p = 0; p < num_masses; ++p)
    {
        real delta_cons[NCONS];
        point_mass_source_term(&masses[p], x1, y1, dt, prim, delta_cons);

        for (int q = 0; q < NCONS; ++q)
        {
            cons[q] += delta_cons[q];
        }
    }
}


// ============================ EOS AND BUFFER ================================
// ============================================================================
static __host__ __device__ real sound_speed_squared(
    struct EquationOfState *eos,
    real x,
    real y,
    struct PointMass *masses,
    int num_masses)
{
    switch (eos->type)
    {
        case Isothermal:
            return eos->isothermal.sound_speed_squared;
        case LocallyIsothermal:
            return -gravitational_potential(masses, num_masses, x, y) / eos->locally_isothermal.mach_number_squared;
        default:
            return 1.0; // WARNING
    }
}

static __host__ __device__ void buffer_source_term(
    struct BufferZone *buffer,
    real xc,
    real yc,
    real dt,
    real *cons)
{
    switch (buffer->type)
    {
        case None:
        {
            break;
        }
        case Keplerian:
        {
            real rc = sqrt(xc * xc + yc * yc);
            real surface_density = buffer->keplerian.surface_density;
            real central_mass = buffer->keplerian.central_mass;
            real driving_rate = buffer->keplerian.driving_rate;
            real outer_radius = buffer->keplerian.outer_radius;
            real onset_width = buffer->keplerian.onset_width;
            real onset_radius = outer_radius - onset_width;

            if (rc > onset_radius)
            {
                real pf = surface_density * sqrt(central_mass / rc);
                real px = pf * (-yc / rc);
                real py = pf * ( xc / rc);
                real u0[NCONS] = {surface_density, px, py};

                real omega_outer = sqrt(central_mass / pow(onset_radius, 3.0));
                real buffer_rate = driving_rate * omega_outer * max2(rc, 1.0);

                for (int q = 0; q < NCONS; ++q)
                {
                    cons[q] -= (cons[q] - u0[q]) * buffer_rate * dt;
                }
            }
            break;
        }
    }
}

static __host__ __device__ void shear_strain(const real *gx, const real *gy, real dx, real dy, real *s)
{
    real sxx = 4.0 / 3.0 * gx[1] / dx - 2.0 / 3.0 * gy[2] / dy;
    real syy =-2.0 / 3.0 * gx[1] / dx + 4.0 / 3.0 * gy[2] / dy;
    real sxy = 1.0 / 1.0 * gx[2] / dx + 1.0 / 1.0 * gy[1] / dy;
    real syx = sxy;
    s[0] = sxx;
    s[1] = sxy;
    s[2] = syx;
    s[3] = syy;
}


// ============================ HYDRO =========================================
// ============================================================================
static __host__ __device__ void conserved_to_primitive(const real *cons, real *prim, real velocity_ceiling)
{
    real rho = cons[0];
    real px = cons[1];
    real py = cons[2];
    real vx = sign(px) * min2(fabs(px / rho), velocity_ceiling);
    real vy = sign(py) * min2(fabs(py / rho), velocity_ceiling);

    prim[0] = rho;
    prim[1] = vx;
    prim[2] = vy;
}

static __host__ __device__ void primitive_to_conserved(const real *prim, real *cons)
{
    real rho = prim[0];
    real vx = prim[1];
    real vy = prim[2];
    real px = vx * rho;
    real py = vy * rho;

    cons[0] = rho;
    cons[1] = px;
    cons[2] = py;
}

static __host__ __device__ real primitive_to_velocity(const real *prim, int direction)
{
    switch (direction)
    {
        case 0: return prim[1];
        case 1: return prim[2];
        default: return 0.0;
    }
}

static __host__ __device__ void primitive_to_flux(
    const real *prim,
    const real *cons,
    real *flux,
    real cs2,
    int direction)
{
    real vn = primitive_to_velocity(prim, direction);
    real rho = prim[0];
    real pressure = rho * cs2;

    flux[0] = vn * cons[0];
    flux[1] = vn * cons[1] + pressure * (direction == 0);
    flux[2] = vn * cons[2] + pressure * (direction == 1);
}

static __host__ __device__ void primitive_to_outer_wavespeeds(
    const real *prim,
    real *wavespeeds,
    real cs2,
    int direction)
{
    real cs = sqrt(cs2);
    real vn = primitive_to_velocity(prim, direction);
    wavespeeds[0] = vn - cs;
    wavespeeds[1] = vn + cs;
}

static __host__ __device__ real primitive_max_wavespeed(const real *prim, real cs2)
{
    real cs = sqrt(cs2);
    real vx = prim[1];
    real vy = prim[2];
    real ax = max2(fabs(vx - cs), fabs(vx + cs));
    real ay = max2(fabs(vy - cs), fabs(vy + cs));
    return max2(ax, ay);
}

static __host__ __device__ void riemann_hlle(const real *pl, const real *pr, real *flux, real cs2, int direction)
{
    real ul[NCONS];
    real ur[NCONS];
    real fl[NCONS];
    real fr[NCONS];
    real al[2];
    real ar[2];

    primitive_to_conserved(pl, ul);
    primitive_to_conserved(pr, ur);
    primitive_to_flux(pl, ul, fl, cs2, direction);
    primitive_to_flux(pr, ur, fr, cs2, direction);
    primitive_to_outer_wavespeeds(pl, al, cs2, direction);
    primitive_to_outer_wavespeeds(pr, ar, cs2, direction);

    const real am = min3(0.0, al[0], ar[0]);
    const real ap = max3(0.0, al[1], ar[1]);

    for (int q = 0; q < NCONS; ++q)
    {
        flux[q] = (fl[q] * ap - fr[q] * am - (ul[q] - ur[q]) * ap * am) / (ap - am);
    }
}


// ============================ PATCH =========================================
// ============================================================================
#define FOR_EACH(p) \
    for (int i = p.start[0]; i < p.start[0] + p.count[0]; ++i) \
    for (int j = p.start[1]; j < p.start[1] + p.count[1]; ++j)
#define FOR_EACH_OMP(p) \
_Pragma("omp parallel for") \
    for (int i = p.start[0]; i < p.start[0] + p.count[0]; ++i) \
    for (int j = p.start[1]; j < p.start[1] + p.count[1]; ++j)
#define CONTAINS(p, q) \
        (p.start[0] <= q.start[0] && p.start[0] + p.count[0] >= q.start[0] + q.count[0]) && \
        (p.start[1] <= q.start[1] && p.start[1] + p.count[1] >= q.start[1] + q.count[1])
#define GET(p, i, j) (p.data + p.jumps[0] * ((i) - p.start[0]) + p.jumps[1] * ((j) - p.start[1]))
#define ELEMENTS(p) (p.count[0] * p.count[1] * p.num_fields)
#define BYTES(p) (ELEMENTS(p) * sizeof(real))

struct Patch
{
    int start[2];
    int count[2];
    int jumps[2];
    int num_fields;
    real *data;
};

static struct Patch patch(struct Mesh mesh, int num_fields, int num_guard, real *data)
{
    struct Patch patch;
    patch.start[0] = -num_guard;
    patch.start[1] = -num_guard;
    patch.count[0] = mesh.ni + 2 * num_guard;
    patch.count[1] = mesh.nj + 2 * num_guard;
    patch.jumps[0] = num_fields * patch.count[1];
    patch.jumps[1] = num_fields;
    patch.num_fields = num_fields;
    patch.data = data;
    return patch;
}


// ============================ SCHEME ========================================
// ============================================================================
static __host__ __device__ void primitive_to_conserved_zone(
        struct Patch primitive,
        struct Patch conserved,
        int i,
        int j)
{
    real *p = GET(primitive, i, j);
    real *u = GET(conserved, i, j);
    primitive_to_conserved(p, u);
}

static __host__ __device__ void advance_rk_zone(
    struct Mesh mesh,
    struct Patch conserved_rk,
    struct Patch primitive_rd,
    struct Patch primitive_wr,
    struct EquationOfState eos,
    struct BufferZone buffer,
    struct PointMass *masses,
    int num_masses,
    real nu,
    real a,
    real dt,
    real velocity_ceiling,
    int i,
    int j)
{
    real dx = mesh.dx;
    real dy = mesh.dy;
    real xl = mesh.x0 + (i + 0.0) * dx;
    real xc = mesh.x0 + (i + 0.5) * dx;
    real xr = mesh.x0 + (i + 1.0) * dx;
    real yl = mesh.y0 + (j + 0.0) * dy;
    real yc = mesh.y0 + (j + 0.5) * dy;
    real yr = mesh.y0 + (j + 1.0) * dy;

    // ------------------------------------------------------------------------
    //                 tj
    //
    //      +-------+-------+-------+
    //      |       |       |       |
    //      |  lr   |  rj   |   rr  |
    //      |       |       |       |
    //      +-------+-------+-------+
    //      |       |       |       |
    //  ki  |  li  -|+  c  -|+  ri  |  ti
    //      |       |       |       |
    //      +-------+-------+-------+
    //      |       |       |       |
    //      |  ll   |  lj   |   rl  |
    //      |       |       |       |
    //      +-------+-------+-------+
    //
    //                 kj
    // ------------------------------------------------------------------------
    real *un = GET(conserved_rk, i, j);
    real *pcc = GET(primitive_rd, i, j);
    real *pli = GET(primitive_rd, i - 1, j);
    real *pri = GET(primitive_rd, i + 1, j);
    real *plj = GET(primitive_rd, i, j - 1);
    real *prj = GET(primitive_rd, i, j + 1);
    real *pki = GET(primitive_rd, i - 2, j);
    real *pti = GET(primitive_rd, i + 2, j);
    real *pkj = GET(primitive_rd, i, j - 2);
    real *ptj = GET(primitive_rd, i, j + 2);
    real *pll = GET(primitive_rd, i - 1, j - 1);
    real *plr = GET(primitive_rd, i - 1, j + 1);
    real *prl = GET(primitive_rd, i + 1, j - 1);
    real *prr = GET(primitive_rd, i + 1, j + 1);

    real plip[NCONS];
    real plim[NCONS];
    real prip[NCONS];
    real prim[NCONS];
    real pljp[NCONS];
    real pljm[NCONS];
    real prjp[NCONS];
    real prjm[NCONS];

    real gxli[NCONS];
    real gxri[NCONS];
    real gyli[NCONS];
    real gyri[NCONS];
    real gxlj[NCONS];
    real gxrj[NCONS];
    real gylj[NCONS];
    real gyrj[NCONS];
    real gxcc[NCONS];
    real gycc[NCONS];

    plm_gradient(pki, pli, pcc, gxli);
    plm_gradient(pli, pcc, pri, gxcc);
    plm_gradient(pcc, pri, pti, gxri);
    plm_gradient(pkj, plj, pcc, gylj);
    plm_gradient(plj, pcc, prj, gycc);
    plm_gradient(pcc, prj, ptj, gyrj);
    plm_gradient(pll, pli, plr, gyli);
    plm_gradient(prl, pri, prr, gyri);
    plm_gradient(pll, plj, prl, gxlj);
    plm_gradient(plr, prj, prr, gxrj);

    for (int q = 0; q < NCONS; ++q)
    {
        plim[q] = pli[q] + 0.5 * gxli[q];
        plip[q] = pcc[q] - 0.5 * gxcc[q];
        prim[q] = pcc[q] + 0.5 * gxcc[q];
        prip[q] = pri[q] - 0.5 * gxri[q];

        pljm[q] = plj[q] + 0.5 * gylj[q];
        pljp[q] = pcc[q] - 0.5 * gycc[q];
        prjm[q] = pcc[q] + 0.5 * gycc[q];
        prjp[q] = prj[q] - 0.5 * gyrj[q];
    }

    real fli[NCONS];
    real fri[NCONS];
    real flj[NCONS];
    real frj[NCONS];
    real ucc[NCONS];

    real cs2li = sound_speed_squared(&eos, xl, yc, masses, num_masses);
    real cs2ri = sound_speed_squared(&eos, xr, yc, masses, num_masses);
    real cs2lj = sound_speed_squared(&eos, xc, yl, masses, num_masses);
    real cs2rj = sound_speed_squared(&eos, xc, yr, masses, num_masses);

    riemann_hlle(plim, plip, fli, cs2li, 0);
    riemann_hlle(prim, prip, fri, cs2ri, 0);
    riemann_hlle(pljm, pljp, flj, cs2lj, 1);
    riemann_hlle(prjm, prjp, frj, cs2rj, 1);

    real sli[4];
    real sri[4];
    real slj[4];
    real srj[4];
    real scc[4];

    shear_strain(gxli, gyli, dx, dy, sli);
    shear_strain(gxri, gyri, dx, dy, sri);
    shear_strain(gxlj, gylj, dx, dy, slj);
    shear_strain(gxrj, gyrj, dx, dy, srj);
    shear_strain(gxcc, gycc, dx, dy, scc);

    fli[1] -= nu * (pli[0] * sli[0] + pcc[0] * scc[0]); // x-x
    fli[2] -= nu * (pli[0] * sli[1] + pcc[0] * scc[1]); // x-y
    fri[1] -= nu * (pcc[0] * scc[0] + pri[0] * sri[0]); // x-x
    fri[2] -= nu * (pcc[0] * scc[1] + pri[0] * sri[1]); // x-y
    flj[1] -= nu * (plj[0] * slj[2] + pcc[0] * scc[2]); // y-x
    flj[2] -= nu * (plj[0] * slj[3] + pcc[0] * scc[3]); // y-y
    frj[1] -= nu * (pcc[0] * scc[2] + prj[0] * srj[2]); // y-x
    frj[2] -= nu * (pcc[0] * scc[3] + prj[0] * srj[3]); // y-y

    primitive_to_conserved(pcc, ucc);
    buffer_source_term(&buffer, xc, yc, dt, ucc);
    point_masses_source_term(masses, num_masses, xc, yc, dt, pcc, ucc);

    for (int q = 0; q < NCONS; ++q)
    {
        ucc[q] -= ((fri[q] - fli[q]) / dx + (frj[q] - flj[q]) / dy) * dt;
        ucc[q] = (1.0 - a) * ucc[q] + a * un[q];
    }
    real *pout = GET(primitive_wr, i, j);
    conserved_to_primitive(ucc, pout, velocity_ceiling);
}

static __host__ __device__ void advance_rk_zone_inviscid(
    struct Mesh mesh,
    struct Patch conserved_rk,
    struct Patch primitive_rd,
    struct Patch primitive_wr,
    struct EquationOfState eos,
    struct BufferZone buffer,
    struct PointMass *masses,
    int num_masses,
    real a,
    real dt,
    real velocity_ceiling,
    int i,
    int j)
{
    real dx = mesh.dx;
    real dy = mesh.dy;
    real xl = mesh.x0 + (i + 0.0) * dx;
    real xc = mesh.x0 + (i + 0.5) * dx;
    real xr = mesh.x0 + (i + 1.0) * dx;
    real yl = mesh.y0 + (j + 0.0) * dy;
    real yc = mesh.y0 + (j + 0.5) * dy;
    real yr = mesh.y0 + (j + 1.0) * dy;

    real *un = GET(conserved_rk, i, j);
    real *pcc = GET(primitive_rd, i, j);
    real *pli = GET(primitive_rd, i - 1, j);
    real *pri = GET(primitive_rd, i + 1, j);
    real *plj = GET(primitive_rd, i, j - 1);
    real *prj = GET(primitive_rd, i, j + 1);
    real *pki = GET(primitive_rd, i - 2, j);
    real *pti = GET(primitive_rd, i + 2, j);
    real *pkj = GET(primitive_rd, i, j - 2);
    real *ptj = GET(primitive_rd, i, j + 2);

    real plip[NCONS];
    real plim[NCONS];
    real prip[NCONS];
    real prim[NCONS];
    real pljp[NCONS];
    real pljm[NCONS];
    real prjp[NCONS];
    real prjm[NCONS];

    real gxli[NCONS];
    real gxri[NCONS];
    real gylj[NCONS];
    real gyrj[NCONS];
    real gxcc[NCONS];
    real gycc[NCONS];

    plm_gradient(pki, pli, pcc, gxli);
    plm_gradient(pli, pcc, pri, gxcc);
    plm_gradient(pcc, pri, pti, gxri);
    plm_gradient(pkj, plj, pcc, gylj);
    plm_gradient(plj, pcc, prj, gycc);
    plm_gradient(pcc, prj, ptj, gyrj);

    for (int q = 0; q < NCONS; ++q)
    {
        plim[q] = pli[q] + 0.5 * gxli[q];
        plip[q] = pcc[q] - 0.5 * gxcc[q];
        prim[q] = pcc[q] + 0.5 * gxcc[q];
        prip[q] = pri[q] - 0.5 * gxri[q];

        pljm[q] = plj[q] + 0.5 * gylj[q];
        pljp[q] = pcc[q] - 0.5 * gycc[q];
        prjm[q] = pcc[q] + 0.5 * gycc[q];
        prjp[q] = prj[q] - 0.5 * gyrj[q];
    }

    real fli[NCONS];
    real fri[NCONS];
    real flj[NCONS];
    real frj[NCONS];
    real ucc[NCONS];

    real cs2li = sound_speed_squared(&eos, xl, yc, masses, num_masses);
    real cs2ri = sound_speed_squared(&eos, xr, yc, masses, num_masses);
    real cs2lj = sound_speed_squared(&eos, xc, yl, masses, num_masses);
    real cs2rj = sound_speed_squared(&eos, xc, yr, masses, num_masses);

    riemann_hlle(plim, plip, fli, cs2li, 0);
    riemann_hlle(prim, prip, fri, cs2ri, 0);
    riemann_hlle(pljm, pljp, flj, cs2lj, 1);
    riemann_hlle(prjm, prjp, frj, cs2rj, 1);

    primitive_to_conserved(pcc, ucc);
    buffer_source_term(&buffer, xc, yc, dt, ucc);
    point_masses_source_term(masses, num_masses, xc, yc, dt, pcc, ucc);

    for (int q = 0; q < NCONS; ++q)
    {
        ucc[q] -= ((fri[q] - fli[q]) / dx + (frj[q] - flj[q]) / dy) * dt;
        ucc[q] = (1.0 - a) * ucc[q] + a * un[q];
    }
    real *pout = GET(primitive_wr, i, j);
    conserved_to_primitive(ucc, pout, velocity_ceiling);
}

static __host__ __device__ void wavespeed_zone(
    struct Mesh mesh,
    struct EquationOfState eos,
    struct Patch primitive,
    struct Patch wavespeed,
    struct PointMass *masses,
    int num_masses,
    int i,
    int j)
{
    real *pc = GET(primitive, i, j);
    real x = mesh.x0 + (i + 0.5) * mesh.dx;
    real y = mesh.y0 + (j + 0.5) * mesh.dy;
    real cs2 = sound_speed_squared(&eos, x, y, masses, num_masses);
    real a = primitive_max_wavespeed(pc, cs2);
    GET(wavespeed, i, j)[0] = a;
}


// ============================ KERNELS =======================================
// ============================================================================
#if defined(__NVCC__) || defined(__ROCM__)

static void __global__ primitive_to_conserved_kernel(
    struct Mesh mesh,
    struct Patch primitive,
    struct Patch conserved)
{
    int i = threadIdx.y + blockIdx.y * blockDim.y;
    int j = threadIdx.x + blockIdx.x * blockDim.x;

    if (i < mesh.ni && j < mesh.nj)
    {
        primitive_to_conserved_zone(primitive, conserved, i, j);
    }
}

static void __global__ advance_rk_kernel(
    struct Mesh mesh,
    struct Patch conserved_rk,
    struct Patch primitive_rd,
    struct Patch primitive_wr,
    struct EquationOfState eos,
    struct BufferZone buffer,
    struct PointMass *masses,
    int num_masses,
    real nu,
    real a,
    real dt,
    real velocity_ceiling)
{
    int i = threadIdx.y + blockIdx.y * blockDim.y;
    int j = threadIdx.x + blockIdx.x * blockDim.x;

    if (i < mesh.ni && j < mesh.nj)
    {
        advance_rk_zone(mesh, conserved_rk, primitive_rd, primitive_wr, eos, buffer, masses, num_masses, nu, a, dt, velocity_ceiling, i, j);
    }
}

static void __global__ advance_rk_kernel_inviscid(
    struct Mesh mesh,
    struct Patch conserved_rk,
    struct Patch primitive_rd,
    struct Patch primitive_wr,
    struct EquationOfState eos,
    struct BufferZone buffer,
    struct PointMass *masses,
    int num_masses,
    real a,
    real dt,
    real velocity_ceiling)
{
    int i = threadIdx.y + blockIdx.y * blockDim.y;
    int j = threadIdx.x + blockIdx.x * blockDim.x;

    if (i < mesh.ni && j < mesh.nj)
    {
        advance_rk_zone_inviscid(mesh, conserved_rk, primitive_rd, primitive_wr, eos, buffer, masses, num_masses, a, dt, velocity_ceiling, i, j);
    }
}

static void __global__ wavespeed_kernel(
    struct Mesh mesh,
    struct EquationOfState eos,
    struct Patch primitive,
    struct Patch wavespeed,
    struct PointMass *masses,
    int num_masses)
{
    int i = threadIdx.y + blockIdx.y * blockDim.y;
    int j = threadIdx.x + blockIdx.x * blockDim.x;

    if (i < mesh.ni && j < mesh.nj)
    {
        wavespeed_zone(mesh, eos, primitive, wavespeed, masses, num_masses, i, j);
    }
}

#endif


// ============================ PUBLIC API ====================================
// ============================================================================


/**
 * Converts an array of primitive data to an array of conserved data. The
 * array index space must follow the descriptions below.
 * @param mesh               The mesh [ni,     nj]
 * @param primitive_ptr[in]  [-2, -2] [ni + 4, nj + 4] [3]
 * @param conserved_ptr[out] [ 0,  0] [ni,     nj]     [3]
 * @param mode               The execution mode
 */
EXTERN_C void iso2d_primitive_to_conserved(
    struct Mesh mesh,
    real *primitive_ptr,
    real *conserved_ptr,
    enum ExecutionMode mode)
{
<<<<<<< HEAD
    struct Patch primitive = patch(mesh, NCONS, 2, primitive_ptr);
    struct Patch conserved = patch(mesh, NCONS, 0, conserved_ptr);    
=======
    struct Patch primitive = patch(mesh, 3, 2, primitive_ptr);
    struct Patch conserved = patch(mesh, 3, 0, conserved_ptr);
>>>>>>> 401e602c

    switch (mode) {
        case CPU: {
            FOR_EACH(conserved) {
                primitive_to_conserved_zone(primitive, conserved, i, j);
            }
            break;
        }

        case OMP: {
            #ifdef _OPENMP
            FOR_EACH_OMP(conserved) {
                primitive_to_conserved_zone(primitive, conserved, i, j);
            }
            #endif
            break;
        }

        case GPU: {
            #if defined(__NVCC__) || defined(__ROCM__)
            dim3 bs = dim3(16, 16);
            dim3 bd = dim3((mesh.ni + bs.x - 1) / bs.x, (mesh.nj + bs.y - 1) / bs.y);
            primitive_to_conserved_kernel<<<bd, bs>>>(mesh, primitive, conserved);
            #endif
            break;
        }
    }
}


/**
 * Updates an array of primitive data by advancing it a single Runge-Kutta
 * step.
 * @param mesh                  The mesh [ni,     nj]
 * @param conserved_rk_ptr[in]  [ 0,  0] [ni,     nj]     [3]
 * @param primitive_rd_ptr[in]  [-2, -2] [ni + 4, nj + 4] [3]
 * @param primitive_wr_ptr[out] [-2, -2] [ni + 4, nj + 4] [3]
 * @param eos                   The EOS
 * @param buffer                The buffer region
 * @param masses[in]            A pointer a list of point mass objects
 * @param num_masses            The number of point masses
 * @param nu                    The viscosity coefficient
 * @param a                     The RK averaging parameter
 * @param dt                    The time step
 * @param mode                  The execution mode
 */
EXTERN_C void iso2d_advance_rk(
    struct Mesh mesh,
    real *conserved_rk_ptr,
    real *primitive_rd_ptr,
    real *primitive_wr_ptr,
    struct EquationOfState eos,
    struct BufferZone buffer,
    struct PointMass *masses,
    int num_masses,
    real nu,
    real a,
    real dt,
    real velocity_ceiling,
    enum ExecutionMode mode)
{
    struct Patch conserved_rk = patch(mesh, NCONS, 0, conserved_rk_ptr);
    struct Patch primitive_rd = patch(mesh, NCONS, 2, primitive_rd_ptr);
    struct Patch primitive_wr = patch(mesh, NCONS, 2, primitive_wr_ptr);

    switch (mode) {
        case CPU: {
            if (nu == 0.0) {
                FOR_EACH(conserved_rk) {
                    advance_rk_zone_inviscid(mesh, conserved_rk, primitive_rd, primitive_wr, eos, buffer, masses, num_masses, a, dt, velocity_ceiling, i, j);
                }
            } else {
                FOR_EACH(conserved_rk) {
                    advance_rk_zone(mesh, conserved_rk, primitive_rd, primitive_wr, eos, buffer, masses, num_masses, nu, a, dt, velocity_ceiling, i, j);
                }
            }
            break;
        }

        case OMP: {
            #ifdef _OPENMP
            if (nu == 0.0) {
                FOR_EACH_OMP(conserved_rk) {
                    advance_rk_zone_inviscid(mesh, conserved_rk, primitive_rd, primitive_wr, eos, buffer, masses, num_masses, a, dt, velocity_ceiling, i, j);
                }
            } else {
                FOR_EACH_OMP(conserved_rk) {
                    advance_rk_zone(mesh, conserved_rk, primitive_rd, primitive_wr, eos, buffer, masses, num_masses, nu, a, dt, velocity_ceiling, i, j);
                }
            }
            break;
            #endif
            break;
        }

        case GPU: {
            #if defined(__NVCC__) || defined(__ROCM__)
            dim3 bs = dim3(16, 16);
            dim3 bd = dim3((mesh.ni + bs.x - 1) / bs.x, (mesh.nj + bs.y - 1) / bs.y);
            if (nu == 0.0) {
                advance_rk_kernel_inviscid<<<bd, bs>>>(mesh, conserved_rk, primitive_rd, primitive_wr, eos, buffer, masses, num_masses, a, dt, velocity_ceiling);
            } else {
                advance_rk_kernel<<<bd, bs>>>(mesh, conserved_rk, primitive_rd, primitive_wr, eos, buffer, masses, num_masses, nu, a, dt, velocity_ceiling);
            }
            #endif
            break;
        }
    }
}


/**
 * Fill a buffer with the maximum wavespeed in each zone.
 * @param  mesh               The mesh [ni,     nj]
 * @param  primitive_ptr[in]  [-2, -2] [ni + 4, nj + 4] [3]
 * @param  wavespeed_ptr[out] [ 0,  0] [ni,     nj]     [1]
 * @param eos                 The EOS
 * @param masses[in]          A pointer a list of point mass objects
 * @param num_masses          The number of point masses
 * @param mode                The execution mode
 */
EXTERN_C void iso2d_wavespeed(
    struct Mesh mesh,
    real *primitive_ptr,
    real *wavespeed_ptr,
    struct EquationOfState eos,
    struct PointMass *masses,
    int num_masses,
    enum ExecutionMode mode)
{
    struct Patch primitive = patch(mesh, NCONS, 2, primitive_ptr);
    struct Patch wavespeed = patch(mesh, 1,     0, wavespeed_ptr);

    switch (mode) {
        case CPU: {
            FOR_EACH(wavespeed) {
                wavespeed_zone(mesh, eos, primitive, wavespeed, masses, num_masses, i, j);
            }
            break;
        }

        case OMP: {
            #ifdef _OPENMP
            FOR_EACH_OMP(wavespeed) {
                wavespeed_zone(mesh, eos, primitive, wavespeed, masses, num_masses, i, j);
            }
            #endif
            break;
        }

        case GPU: {
            #if defined(__NVCC__) || defined(__ROCM__)
            dim3 bs = dim3(16, 16);
            dim3 bd = dim3((mesh.ni + bs.x - 1) / bs.x, (mesh.nj + bs.y - 1) / bs.y);
            wavespeed_kernel<<<bd, bs>>>(mesh, eos, primitive, wavespeed, masses, num_masses);
            #endif
            break;
        }
    }
}<|MERGE_RESOLUTION|>--- conflicted
+++ resolved
@@ -767,13 +767,8 @@
     real *conserved_ptr,
     enum ExecutionMode mode)
 {
-<<<<<<< HEAD
     struct Patch primitive = patch(mesh, NCONS, 2, primitive_ptr);
     struct Patch conserved = patch(mesh, NCONS, 0, conserved_ptr);    
-=======
-    struct Patch primitive = patch(mesh, 3, 2, primitive_ptr);
-    struct Patch conserved = patch(mesh, 3, 0, conserved_ptr);
->>>>>>> 401e602c
 
     switch (mode) {
         case CPU: {
